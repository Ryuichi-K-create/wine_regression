--- conflicted
+++ resolved
@@ -1,7 +1,3 @@
 data/
-<<<<<<< HEAD
 __pycache__/
-=======
-__pycache__/
-results/
->>>>>>> 964296b2
+results/